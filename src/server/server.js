const fs = require('fs')
const path = require('path')
const process = require('process')
const readline = require('readline')

const compression = require('compression')
const express = require('express')
const morgan = require('morgan')

const { UMAP } = require('umap-js')
const PapaParse = require('papaparse')

const { PrefixTrie } = require('./search')
const { createDataStore } = require('./storage')

// ================================================================================================
// Configuration
// ================================================================================================

const isDevelopment = process.env.NODE_ENV === 'development'

const requiredConfig = ['RESULTS_DATA_DIRECTORY']
if (isDevelopment) {
  requiredConfig.push('BROWSER')
}
const missingConfig = requiredConfig.filter((option) => !process.env[option])
if (missingConfig.length) {
  throw Error(`Missing required environment variables: ${missingConfig.join(', ')}`)
}

const config = {
  enableHttpsRedirect: JSON.parse(process.env.ENABLE_HTTPS_REDIRECT || 'false'),
  port: process.env.PORT || 8000,
  trustProxy: JSON.parse(process.env.TRUST_PROXY || 'false'),
}

const dataStore = createDataStore({ rootDirectory: process.env.RESULTS_DATA_DIRECTORY })

// ================================================================================================
// Express app
// ================================================================================================

const app = express()
app.set('trust proxy', config.trustProxy)

app.use(compression())

// ================================================================================================
// Kubernetes readiness probe
// ================================================================================================

// This must be registered before the HTTP => HTTPS redirect because it must return 200, not 30x.
app.use('/ready', (request, response) => {
  response.send('true')
})

// ================================================================================================
// Logging
// ================================================================================================

app.use(morgan(isDevelopment ? 'dev' : 'combined'))

// ================================================================================================
// HTTP => HTTPS redirect
// ================================================================================================

if (config.enableHttpsRedirect) {
  app.use('/', (req, res, next) => {
    if (req.protocol === 'http') {
      res.redirect(`https://${req.get('host')}${req.url}`)
    } else {
      next()
    }
  })
}

// ================================================================================================
// Gene search
// ================================================================================================

const geneSearch = new PrefixTrie()

const indexGenes = () => {
  return new Promise((resolve) => {
    dataStore
      .resolveGeneSearchTermsFile()
      .then((filePath) => {
        const rl = readline.createInterface({
          input: fs.createReadStream(filePath),
          crlfDelay: Infinity,
        })

        rl.on('line', (line) => {
          const [geneId, searchTerms] = JSON.parse(line)
          for (const searchTerm of searchTerms) {
            geneSearch.add(searchTerm, geneId)
          }
        })

        rl.on('close', resolve)
      })
      .catch((error) => resolve(error))
  })
}

app.use('/api/search', (req, res) => {
  if (!req.query.q) {
    return res.status(400).json({ error: 'Query required' })
  }

  if (Array.isArray(req.query.q)) {
    return res.status(400).json({ error: 'One query required' })
  }

  let query = req.query.q
  // Upper case queries matching HGNC names or Ensembl identifiers
  if (req.query.q.match(/^[A-Z0-9-]+$|^C[0-9XY]+orf[0-9]+$/)) {
    query = req.query.q.toUpperCase()
  } else if (req.query.q.match(/^ENSG\d{11}$/)) {
    query = req.query.q.toUpperCase()
  }

  let results
  if (query.match(/^ENSG\d{11}$/)) {
    results = [{ label: query, url: `/gene/${query}` }]
  } else {
    results = geneSearch
      .search(query)
      .flatMap(({ word, docs: geneIds }) => {
        if (geneIds.length > 1) {
          return geneIds.map((geneId) => ({
            label: `${word} (${geneId})`,
            url: `/gene/${geneId}`,
          }))
        }

        return [
          {
            label: word,
            url: `/gene/${geneIds[0]}`,
          },
        ]
      })
      .slice(0, 5)
  }

  return res.json({ results })
})

// ================================================================================================
// Dataset
// ================================================================================================

let getDatasetForRequest = () => null
let metadata = {}
dataStore.resolveMetadataFile().then((filePath) => {
  metadata = JSON.parse(fs.readFileSync(filePath, { encoding: 'utf8' }))
  // In development, serve the browser specified by the BROWSER environment variable.
  // In production, determine the browser/dataset to show based on the subdomain.
  if (isDevelopment) {
    const devDataset = Object.keys(metadata.datasets).find(
      (dataset) => dataset.toLowerCase() === process.env.BROWSER.toLowerCase()
    )
    getDatasetForRequest = () => devDataset
  } else {
    const datasetBySubdomain = Object.keys(metadata.datasets).reduce(
      (acc, dataset) => ({
        ...acc,
        [dataset.toLowerCase()]: dataset,
      }),
      {}
    )

    const subdomains = ['wgs', 'tob', 'tob-dev']
    subdomains.forEach((subdomain) => {
      datasetBySubdomain[subdomain] = 'tob'
    })

    getDatasetForRequest = (req) => datasetBySubdomain[req.subdomains[0]]
  }
})

// Store dataset on request object so other route handlers can use it.
app.use('/', (req, res, next) => {
  let dataset
  try {
    dataset = getDatasetForRequest(req)
  } catch (err) {} // eslint-disable-line no-empty

  if (!dataset) {
    res.status(500).json({ message: 'Unknown dataset' })
  } else {
    req.dataset = dataset
    next()
  }
})

const datasetConfig = {}
const getDatasetConfigJs = (dataset) => {
  if (!datasetConfig[dataset]) {
    const datasetMetadata = {
      datasetId: dataset,
      ...metadata,
      ...metadata.datasets[dataset],
    }
    datasetConfig[dataset] = `window.datasetConfig = ${JSON.stringify(datasetMetadata)}`
  }
  return datasetConfig[dataset]
}

app.use('/config.js', (req, res) => {
  res.type('text/javascript').send(getDatasetConfigJs(req.dataset))
})

// ================================================================================================
// Gene results
// ================================================================================================

app.get('/api/results', (req, res) => {
  return dataStore
    .resolveDatasetFile(req.dataset)
    .then((filePath) => {
      return res.sendFile(filePath, (err) => {
        if (err) {
          return res.status(404).json({ error: 'Results not found' })
        }
        return res
      })
    })
    .catch((error) => {
      const code = error?.code || 500
      return res.status(code).json({ error: error.toString() })
    })
})

// ================================================================================================
// Gene
// ================================================================================================

app.get('/api/gene/:geneIdOrName', (req, res) => {
  const { geneIdOrName } = req.params

  let geneId
  if (geneIdOrName.match(/^ENSGR?\d+/)) {
    geneId = geneIdOrName
  } else {
    const geneIds = geneSearch.get(geneIdOrName.toUpperCase())
    if (geneIds.length === 1) {
      geneId = geneIds[0] // eslint-disable-line prefer-destructuring
    } else if (geneIds.length === 0) {
      return res.status(404).json({ error: 'Gene not found' })
    } else {
      return res.status(400).json({ error: 'Gene symbol matches multiple genes' })
    }
  }

  const referenceGenome = metadata.datasets[req.dataset].reference_genome
  return dataStore
    .resolveGeneFile(geneId, referenceGenome)
    .then((filePath) => {
      return res.sendFile(filePath, (err) => {
        if (err) {
          return res.status(404).json({ error: 'Gene not found' })
        }
        return res
      })
    })
    .catch((error) => {
      const code = error?.code || 500
      return res.status(code).json({ error: error.toString() })
    })
})

// ================================================================================================
// Variants
// ================================================================================================

app.get('/api/gene/:geneIdOrName/variants', (req, res) => {
  const { geneIdOrName } = req.params

  let geneId
  if (geneIdOrName.match(/^ENSGR?\d+/)) {
    geneId = geneIdOrName
  } else {
    const geneIds = geneSearch.get(geneIdOrName.toUpperCase())
    if (geneIds.length === 1) {
      geneId = geneIds[0] // eslint-disable-line prefer-destructuring
    } else if (geneIds.length === 0) {
      return res.status(404).json({ error: 'Gene not found' })
    } else {
      return res.status(400).json({ error: 'Gene symbol matches multiple genes' })
    }
  }

  return dataStore
    .resolveGeneVariantsFile(geneId, req.dataset)
    .then((filePath) => {
      return res.sendFile(filePath, (err) => {
        if (err) {
          return res.status(404).json({ error: 'Gene not found' })
        }
        return res
      })
    })
    .catch((error) => {
      const code = error?.code || 500
      return res.status(code).json({ error: error.toString() })
    })
})

// ================================================================================================
// Heatmap
// ================================================================================================
app.get('/api/heatmap', (req, res) => {
  // const { search = null, pValMax = null } = req.query

  const allCellLabels = metadata.datasets[req.dataset].gene_group_result_field_names
  const allGenesSymbols = metadata.datasets[req.dataset].gene_symbols

  const mockData = allGenesSymbols
    .map((g) => {
      return allCellLabels.map((c) => {
        return { row: g, col: c, value: Math.random() }
      })
    })
    .flat()

  return res.status(200).json({
    results: {
      columnLabels: allCellLabels,
      rowLabels: allGenesSymbols,
      data: mockData,
      minValue: 0,
      maxValue: 1,
    },
  })
})

// ================================================================================================
// Locus plot
// ================================================================================================
app.get('/api/locus-plot', (req, res) => {
  const { geneCellPair = [], delimiter = '|' } = req.query

  const allCellLabels = metadata.datasets[req.dataset].gene_group_result_field_names
  const cellColors = allCellLabels.map(() => {
    const letters = '0123456789ABCDEF'
    return ['#', ...[...Array(6).keys()].map(() => letters[Math.floor(Math.random() * 16)])].join(
      ''
    )
  })
<<<<<<< HEAD
  let newGeneCellPair = geneCellPair //! temporary hacky fix. BUG: When geneCellPair has 1 element, it is a string not an array and therefore .map() can't run and the API breaks.
  if (geneCellPair.constructor !== Array) {
    newGeneCellPair = [geneCellPair]
  }
  const geneCellPairs = newGeneCellPair.map((pair) => pair.split(delimiter))
=======

  const geneCellPairs = [geneCellPair].flat().map((pair) => pair.split(delimiter))
>>>>>>> 5c87d91a
  const points = geneCellPairs
    .map(([g, c], i) => {
      return [...Array(100).keys()].map(() => {
        const start = Math.ceil(Math.random() * 1000)
        return {
          snp: `${1}:${start}:${start + 1}:A:G`, // `${(i + 1) % 18}:${start}:${start + 1}:A:G`,
          pos: start,
          chrom: '1', // `${(i + 1) % 1}`, //! Temp fix: all on same chromosome (same for SNP)
          pval: Math.random(),
          color: cellColors[i % cellColors.length],
          cell: c,
          geneSymbol: g,
          geneId: g,
        }
      })
    })
    .flat()

  return res.status(200).json({
    results: {
      data: points,
      minValue: 0,
      maxValue: 1,
    },
  })
})

// ================================================================================================
// UMAP computation
// ================================================================================================

app.get('/api/umap', (req, res) => {
  const {
    nNeighbors = 15,
    minDistance = 0.1,
    geneSymbols = null,
    cellLabels = null,
    nEpochs = 100,
  } = req.query

  const allGenesSymbols = metadata.datasets[req.dataset].gene_symbols
  const allCellLabels = metadata.datasets[req.dataset].gene_group_result_field_names

  const removeGeneSymbols = new Set(allGenesSymbols.filter((g) => !geneSymbols.includes(g)))
  const removeCellLabels = new Set(allCellLabels.filter((l) => !cellLabels.includes(l)))

  return dataStore
    .resolveUmapDataFile()
    .then((filePath) => {
      PapaParse.parse(fs.readFileSync(filePath, 'utf8'), {
        header: true,
        delimiter: ',',
        error: (error) => {
          return res.status(500).json({ error: error.toString() })
        },
        complete: (results) => {
          const umap = new UMAP({
            nComponents: 2,
            nEpochs,
            nNeighbors,
            minDist: minDistance,
            random: Math.random,
          })

          // Filter data points related to cell labels that were requested
          let labels = results.data.map((row) => row.cell_label)
          const data = results.data
            .filter((row) => {
              return !removeCellLabels.has(row.cell_label)
            })
            .map((row) => {
              const rowData = []
              Object.entries(row).forEach(([key, value]) => {
                if (!removeGeneSymbols.has(key) && key !== 'cell_label') {
                  rowData.push(parseFloat(value))
                }
              })

              return rowData
            })

          // Filter labels to those that were requested
          labels = labels.filter((l) => !removeCellLabels.has(l))
          const uniqueLabels = new Set(labels)

          try {
            const embedding = umap.fit(data)
            return res.status(200).json({
              results: {
                embedding,
                labels,
                nLabels: uniqueLabels.size,
              },
            })
          } catch (e) {
            return res.status(500).json({ error: e.toString() })
          }
        },
      })
    })
    .catch((error) => {
      const code = error?.code || 500
      return res.status(code).json({ error: error.toString() })
    })
})

// ================================================================================================
// API error handling
// ================================================================================================

// Return 404 for unknown API paths.
app.use('/api', (request, response) => {
  response.status(404).json({ error: 'not found' })
})

// ================================================================================================
// Static files
// ================================================================================================

// Serve static files from the appropriate dataset's directory. Webpack creates browser directories
// using uppercase characters when in production mode.
app.use((req, res, next) => {
  req.url = `/${isDevelopment ? req.dataset : req.dataset.toUpperCase()}${req.url}`
  next()
}, express.static(path.join(__dirname, 'public')))

// Return index.html for unknown paths and let client side routing handle it.
app.use((req, res) => {
  res.sendFile(
    path.resolve(
      __dirname,
      'public',
      isDevelopment ? req.dataset : req.dataset.toUpperCase(),
      'index.html'
    )
  )
})

// ================================================================================================
// Start
// ================================================================================================

indexGenes().then(() => {
  const server = app.listen(config.port)

  const shutdown = () => {
    server.close((err) => {
      if (err) {
        process.exitCode = 1
      }
      process.exit()
    })
  }

  process.on('SIGINT', shutdown)
  process.on('SIGTERM', shutdown)
})<|MERGE_RESOLUTION|>--- conflicted
+++ resolved
@@ -349,16 +349,8 @@
       ''
     )
   })
-<<<<<<< HEAD
-  let newGeneCellPair = geneCellPair //! temporary hacky fix. BUG: When geneCellPair has 1 element, it is a string not an array and therefore .map() can't run and the API breaks.
-  if (geneCellPair.constructor !== Array) {
-    newGeneCellPair = [geneCellPair]
-  }
-  const geneCellPairs = newGeneCellPair.map((pair) => pair.split(delimiter))
-=======
 
   const geneCellPairs = [geneCellPair].flat().map((pair) => pair.split(delimiter))
->>>>>>> 5c87d91a
   const points = geneCellPairs
     .map(([g, c], i) => {
       return [...Array(100).keys()].map(() => {
