--- conflicted
+++ resolved
@@ -1,16 +1,12 @@
 import React, { useMemo, useCallback } from 'react'
 import PropTypes from 'prop-types'
-<<<<<<< HEAD
-import { scaleBand, scaleLinear, scaleSequential, interpolateRgb, extent } from 'd3'
-=======
 import { scaleBand, scaleLinear, scaleSequential, interpolateRgb, extent, select } from 'd3'
->>>>>>> db651771
 import { TooltipAnchor } from '@gnomad/ui'
 
 const tileSpacing = 0.05
 const rowHeight = 60
 
-const DEFAULT_MARGINS = { left: 60, right: 40, top: 20, bottom: 60 }
+const DEFAULT_MARGINS = { left: 80, right: 220, top: 80, bottom: 80 }
 const DEFAULT_ACCESSORS = {
   id: (d) => `${d.x}-${d.y}`,
   x: (d) => d.x,
@@ -83,115 +79,6 @@
     [sizeScale, data, _accessors.size]
   )
 
-<<<<<<< HEAD
-  const renderTooltip = ({ item }) => {
-    if (_accessors?.tooltip(item)) {
-      if (React.isValidElement(_accessors.tooltip(item))) {
-        return _accessors.tooltip(item)
-      }
-      return <div>{_accessors.tooltip(item)}</div>
-    }
-    return null
-  }
-
-  return (
-    <>
-      {data.length ? (
-        <svg id={id} width={width} height={height}>
-          {title && (
-            <g transform={`translate(${_margins.left}, 40)`}>
-              <text style={{ fontWeight: 'bold', fontSize: 12, textAnchor: 'start' }}>{title}</text>
-            </g>
-          )}
-          <defs>
-            <pattern
-              id="missing-pattern"
-              width={4} // hatchsize as a prop?
-              height={4} // hatchsize
-              patternTransform="rotate(45)"
-              patternUnits="userSpaceOnUse"
-            >
-              <rect width={2} height={4} fill="black" opacity={0.4} />
-            </pattern>
-            <linearGradient id="linear-gradient" x1="0%" y1="100%" x2="0%" y2="0%">
-              <stop offset="0%" stopColor={`${colorScaleLocal.range()[0]}`} />
-              <stop offset="100%" stopColor={`${colorScaleLocal.range()[1]}`} />
-            </linearGradient>
-          </defs>
-          <g transform={`translate(${_margins.left}, ${_margins.top})`}>
-            <g id="x-axis">
-              <line x2={`${innerWidth}`} stroke="black" />
-              <line
-                y1={`${innerHeight}`}
-                y2={`${innerHeight}`}
-                x2={`${innerWidth}`}
-                stroke="black"
-              />
-              {xScaleLocal.domain().map((tick) => (
-                <g
-                  key={tick}
-                  transform={`translate(${
-                    xScaleLocal(tick) + xScaleLocal.bandwidth() / 2
-                  }, ${innerHeight})`}
-                >
-                  <text
-                    transform="translate(0, 10)rotate(-45)"
-                    style={{ textAnchor: 'end', alignmentBaseline: 'middle', fontSize: 12 }}
-                  >
-                    {tick}
-                  </text>
-                  <line y2={6} stroke="black" />
-                  <line y2={`-${innerHeight}`} stroke="lightgrey" />
-                </g>
-              ))}
-            </g>
-            <g id="y-axis">
-              <line y2={`${innerHeight}`} stroke="black" />
-              <line
-                x1={`${innerWidth}`}
-                y2={`${innerHeight}`}
-                x2={`${innerWidth}`}
-                stroke="black"
-              />
-              {yScaleLocal.domain().map((tick) => (
-                <g
-                  key={tick}
-                  transform={`translate(0, ${yScaleLocal(tick) + yScaleLocal.bandwidth() / 2})`}
-                >
-                  <text
-                    key={tick}
-                    style={{ textAnchor: 'end', alignmentBaseline: 'middle', fontSize: 12 }}
-                    x={-6}
-                  >
-                    {tick}
-                  </text>
-                  <line x2={-3} stroke="black" />
-                  <line x2={`${innerWidth}`} stroke="lightgrey" />
-                </g>
-              ))}
-            </g>
-            <g id="tiles">
-              {data.map((item, index) => (
-                <TooltipAnchor
-                  key={`${_accessors?.x(item) - _accessors?.y(item) || index}-tooltip`}
-                  tooltipComponent={renderTooltip}
-                  item={item}
-                >
-                  <circle
-                    key={`${_accessors.x(item)},${_accessors.y(item)}`}
-                    r={sizeScaleLocal(_accessors.size(item))}
-                    cx={xScaleLocal(_accessors.x(item)) + xScaleLocal.bandwidth() / 2}
-                    cy={yScaleLocal(_accessors.y(item)) + yScaleLocal.bandwidth() / 2}
-                    stroke="black"
-                    fill={`${colorScaleLocal(_accessors.color(item))}`}
-                    onClick={onClick}
-                  />
-                </TooltipAnchor>
-              ))}
-            </g>
-          </g>
-          {data.length > 1 && (
-=======
   const renderTooltip = useCallback(
     ({ d }) => {
       // eslint-disable-next-line prefer-destructuring
@@ -256,7 +143,6 @@
           <line x2={`${innerWidth}`} stroke="black" />
           <line y1={`${innerHeight}`} y2={`${innerHeight}`} x2={`${innerWidth}`} stroke="black" />
           {xScaleLocal.domain().map((tick) => (
->>>>>>> db651771
             <g
               key={tick}
               transform={`translate(${
@@ -419,13 +305,8 @@
     y: PropTypes.func,
     size: PropTypes.func,
     color: PropTypes.func,
-<<<<<<< HEAD
-    tooltip: PropTypes.func,
-    selected: PropTypes.func,
-=======
     toolip: PropTypes.func,
     isSelected: PropTypes.func,
->>>>>>> db651771
   }),
   xScale: PropTypes.func,
   yScale: PropTypes.func,
@@ -437,20 +318,8 @@
   onClick: () => {},
   title: 'Heatmap',
   width: 1000,
-<<<<<<< HEAD
-  margins: { left: 80, right: 220, top: 80, bottom: 80 },
-  accessors: {
-    x: (d) => d.x,
-    y: (d) => d.y,
-    size: (d) => d.size,
-    color: (d) => d.color,
-    tooltip: (d) => d.tooltip,
-    selected: (d) => d.selected,
-  },
-=======
   margins: { ...DEFAULT_MARGINS },
   accessors: { ...DEFAULT_ACCESSORS },
->>>>>>> db651771
   xScale: null,
   yScale: null,
   sizeScale: null,
