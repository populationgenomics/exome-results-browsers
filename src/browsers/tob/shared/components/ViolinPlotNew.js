--- conflicted
+++ resolved
@@ -117,13 +117,8 @@
       <svg ref={svg} id={id} width={width} height={height}>
         {/* Title */}
         {title && (
-<<<<<<< HEAD
           <g id={`${id}-title`} transform={`translate(${_margin.left}, 40)`}>
             <text textAnchor="start" fontSize={16}>
-=======
-          <g id={`${id}-title`} transform={`translate(${_margins.left}, 40)`}>
-            <text textAnchor="start" fontSize={16} fontWeight="bold">
->>>>>>> 22ffc7ec
               {title}
             </text>
           </g>
